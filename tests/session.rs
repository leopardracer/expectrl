use expectrl::spawn;
use std::{thread, time::Duration};

#[cfg(feature = "async")]
use futures_lite::io::{AsyncReadExt, AsyncWriteExt};
#[cfg(not(feature = "async"))]
use std::io::{Read, Write};

#[cfg(windows)]
use std::io::BufRead;

#[cfg(unix)]
#[cfg(not(feature = "async"))]
#[test]
fn send() {
    let mut session = spawn("cat").unwrap();
    session.send("Hello World").unwrap();

    thread::sleep(Duration::from_millis(300));
    session.write_all(&[3]).unwrap(); // Ctrl+C
    session.flush().unwrap();

    let mut buf = String::new();
    session.read_to_string(&mut buf).unwrap();

    // cat doesn't printed anything
    assert_eq!(buf, "");
}

#[cfg(unix)]
#[cfg(feature = "async")]
#[test]
fn send() {
    futures_lite::future::block_on(async {
        let mut session = spawn("cat").unwrap();
        session.send("Hello World").await.unwrap();

        thread::sleep(Duration::from_millis(300));
        session.write_all(&[3]).await.unwrap(); // Ctrl+C
        session.flush().await.unwrap();

        let mut buf = String::new();
        session.read_to_string(&mut buf).await.unwrap();

        // cat doesn't printed anything
        assert_eq!(buf, "");
    })
}

#[cfg(windows)]
#[test]
fn send() {
    let mut session = spawn("powershell -C type").unwrap();
    #[cfg(not(feature = "async"))]
    {
        session.write(b"Hello World").unwrap();
        thread::sleep(Duration::from_millis(300));
        session.expect("Hello World").unwrap();
    }
    #[cfg(feature = "async")]
    {
        futures_lite::future::block_on(async {
            session.write(b"Hello World").await.unwrap();
            thread::sleep(Duration::from_millis(300));
<<<<<<< HEAD
            session.expect("Hello World").await.unwrap();
=======

            let mut buf = vec![0; 1028];
            let _ = session.read(&mut buf).await.unwrap();
            let n = session.read(&mut buf).await.unwrap();

            let s = String::from_utf8_lossy(&buf[..n]);
            if !s.contains("Hello World") {
                panic!(
                    "Expected to get {:?} in the output, but got {:?}",
                    "Hello World", s
                );
            }
>>>>>>> c7ca22ce
        })
    }
}

#[cfg(unix)]
#[cfg(not(feature = "async"))]
#[test]
fn send_multiline() {
    let mut session = spawn("cat").unwrap();
    session.send("Hello World\n").unwrap();

    thread::sleep(Duration::from_millis(300));
    session.write_all(&[3]).unwrap(); // Ctrl+C
    session.flush().unwrap();

    let mut buf = String::new();
    session.read_to_string(&mut buf).unwrap();

    // cat repeats a send line after <enter> is presend
    // <enter> is basically a new line
    assert_eq!(buf, "Hello World\r\n");
}

#[cfg(unix)]
#[cfg(feature = "async")]
#[test]
fn send_multiline() {
    futures_lite::future::block_on(async {
        let mut session = spawn("cat").unwrap();
        session.send("Hello World\n").await.unwrap();

        thread::sleep(Duration::from_millis(300));
        session.write_all(&[3]).await.unwrap(); // Ctrl+C
        session.flush().await.unwrap();

        let mut buf = String::new();
        session.read_to_string(&mut buf).await.unwrap();

        // cat repeats a send line after <enter> is presend
        // <enter> is basically a new line
        assert_eq!(buf, "Hello World\r\n");
    })
}

#[cfg(windows)]
#[test]
fn send_multiline() {
    let mut session = spawn("powershell -C type").unwrap();
    #[cfg(not(feature = "async"))]
    {
        session.send("Hello World\r\n").unwrap();

        thread::sleep(Duration::from_millis(300));

        let buf = session.lines().nth(2).unwrap().unwrap();

        if !buf.contains("Hello World") {
            panic!(
                "Expected to get {:?} in the output, but got {:?}",
                "Hello World", buf
            );
        }
    }
    #[cfg(feature = "async")]
    {
        use futures_lite::{AsyncBufReadExt, StreamExt};

        futures_lite::future::block_on(async {
            session.send("Hello World\r\n").await.unwrap();

            thread::sleep(Duration::from_millis(300));

            let buf = session.lines().nth(2).await.unwrap().unwrap();

            if !buf.contains("Hello World") {
                panic!(
                    "Expected to get {:?} in the output, but got {:?}",
                    "Hello World", buf
                );
            }
        })
    }
}

#[cfg(unix)]
#[cfg(not(feature = "async"))]
#[test]
fn send_line() {
    let mut session = spawn("cat").unwrap();
    let _ = session.send_line("Hello World").unwrap();

    thread::sleep(Duration::from_millis(300));
    session.exit(true).unwrap();
    thread::sleep(Duration::from_millis(300));

    let mut buf = String::new();
    session.read_to_string(&mut buf).unwrap();

    // cat repeats a send line after <enter> is presend
    // <enter> is basically a new line
    //
    // NOTE: in debug mode though it equals 'Hello World\r\n'
    // : stty -a are the same
    assert_eq!(buf, "Hello World\r\n");
}

#[cfg(unix)]
#[cfg(feature = "async")]
#[test]
fn send_line() {
    futures_lite::future::block_on(async {
        let mut session = spawn("cat").unwrap();
        let _ = session.send_line("Hello World").await.unwrap();

        thread::sleep(Duration::from_millis(300));
        session.exit(true).unwrap();
        thread::sleep(Duration::from_millis(300));

        let mut buf = String::new();
        session.read_to_string(&mut buf).await.unwrap();

        // cat repeats a send line after <enter> is presend
        // <enter> is basically a new line
        //
        // NOTE: in debug mode though it equals 'Hello World\r\n'
        // : stty -a are the same
        assert_eq!(buf, "Hello World\r\n");
    })
}

#[cfg(windows)]
#[test]
fn send_line() {
    let mut session = spawn("powershell -C type").unwrap();
    #[cfg(not(feature = "async"))]
    {
        session.send_line("Hello World").unwrap();

        thread::sleep(Duration::from_millis(300));

        let buf = session.lines().nth(2).unwrap().unwrap();

        if !buf.contains("Hello World") {
            panic!(
                "Expected to get {:?} in the output, but got {:?}",
                "Hello World", buf
            );
        }
    }
    #[cfg(feature = "async")]
    {
        use futures_lite::{AsyncBufReadExt, StreamExt};

        futures_lite::future::block_on(async {
            session.send_line("Hello World").await.unwrap();

            thread::sleep(Duration::from_millis(300));

            let buf = session.lines().nth(2).await.unwrap().unwrap();

            if !buf.contains("Hello World") {
                panic!(
                    "Expected to get {:?} in the output, but got {:?}",
                    "Hello World", buf
                );
            }
        })
    }
}<|MERGE_RESOLUTION|>--- conflicted
+++ resolved
@@ -62,22 +62,7 @@
         futures_lite::future::block_on(async {
             session.write(b"Hello World").await.unwrap();
             thread::sleep(Duration::from_millis(300));
-<<<<<<< HEAD
             session.expect("Hello World").await.unwrap();
-=======
-
-            let mut buf = vec![0; 1028];
-            let _ = session.read(&mut buf).await.unwrap();
-            let n = session.read(&mut buf).await.unwrap();
-
-            let s = String::from_utf8_lossy(&buf[..n]);
-            if !s.contains("Hello World") {
-                panic!(
-                    "Expected to get {:?} in the output, but got {:?}",
-                    "Hello World", s
-                );
-            }
->>>>>>> c7ca22ce
         })
     }
 }
